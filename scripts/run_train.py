--- conflicted
+++ resolved
@@ -1,4 +1,3 @@
-<<<<<<< HEAD
 ###########################################################################################
 # Training script for MACE
 # Authors: Ilyes Batatia, Gregor Simm, David Kovacs
@@ -671,9 +670,6 @@
     logging.info("Done")    
     if args.distributed:
         torch.distributed.destroy_process_group()
-=======
-## Wrapper for mace.cli.run_train.main ##
->>>>>>> 88d49f9e
 
 from mace.cli.run_train import main
 
