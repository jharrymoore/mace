###########################################################################################
# Training script for MACE
# Authors: Ilyes Batatia, Gregor Simm, David Kovacs
# This program is distributed under the MIT License (see MIT.md)
###########################################################################################

import ast
import json
import logging
from pathlib import Path
from typing import Optional
<<<<<<< HEAD
=======
import json
import os
>>>>>>> 113b8391

import numpy as np
import torch.nn.functional
from e3nn import o3
from torch.optim.swa_utils import SWALR, AveragedModel
from torch_ema import ExponentialMovingAverage

import torch.distributed
from torch.nn.parallel import DistributedDataParallel as DDP
from mace.tools.slurm_distributed import DistributedEnvironment

import mace
from mace import data, modules, tools
from mace.tools import torch_geometric
from mace.tools.scripts_utils import (
    create_error_table,
    get_dataset_from_xyz,
    get_atomic_energies,
    get_config_type_weights,
    get_loss_fn,
    get_files_with_suffix,
)
from mace.data import HDF5Dataset, dataset_from_sharded_hdf5


def main() -> None:
    args = tools.build_default_arg_parser().parse_args()
    tag = tools.get_tag(name=args.name, seed=args.seed)
    if args.distributed:
        try:
            distr_env = DistributedEnvironment()
        except Exception as e:
            logging.info(f'Error specifying environment for distributed training: {e}')
            return
        world_size = distr_env.world_size
        local_rank = distr_env.local_rank
        rank = distr_env.rank
        if rank == 0:
            print(distr_env)
        torch.distributed.init_process_group(backend='nccl')
    else:
        rank = int(0)
        
    # Setup
    tools.set_seeds(args.seed)
    tools.setup_logger(level=args.log_level, tag=tag, directory=args.log_dir, rank=rank)
    
    if args.distributed:
        torch.cuda.set_device(local_rank)
        logging.info(f"Process group initialized: {torch.distributed.is_initialized()}")
        logging.info(f"Processes: {world_size}")
    
    try:
        logging.info(f"MACE version: {mace.__version__}")
    except AttributeError:
        logging.info("Cannot find MACE version, please install MACE via pip")
    logging.info(f"Configuration: {args}")
    
    tools.set_default_dtype(args.default_dtype)
    device = tools.init_device(args.device)

    if args.statistics_file is not None:
        with open(args.statistics_file, "r") as f:
            statistics = json.load(f)
        logging.info("Using statistics json file")
        args.r_max = statistics["r_max"]
        args.atomic_numbers = statistics["atomic_numbers"]
        args.mean = statistics["mean"]
        args.std = statistics["std"]
        args.avg_num_neighbors = statistics["avg_num_neighbors"]
        args.compute_avg_num_neighbors = False
        args.E0s = statistics["atomic_energies"]

    # Data preparation
    if args.train_file.endswith(".xyz"):
        if args.valid_file is not None:
            assert args.valid_file.endswith(
                ".xyz"
            ), "valid_file if given must be same format as train_file"
        config_type_weights = get_config_type_weights(args.config_type_weights)
        collections, atomic_energies_dict = get_dataset_from_xyz(
            train_path=args.train_file,
            valid_path=args.valid_file,
            valid_fraction=args.valid_fraction,
            config_type_weights=config_type_weights,
            test_path=args.test_file,
            seed=args.seed,
            energy_key=args.energy_key,
            forces_key=args.forces_key,
            stress_key=args.stress_key,
            virials_key=args.virials_key,
            dipole_key=args.dipole_key,
            charges_key=args.charges_key,
        )

        logging.info(
            f"Total number of configurations: train={len(collections.train)}, valid={len(collections.valid)}, "
            f"tests=[{', '.join([name + ': ' + str(len(test_configs)) for name, test_configs in collections.tests])}]"
        )
    else:
        atomic_energies_dict = None
    
    # Atomic number table
    # yapf: disable
    if args.atomic_numbers is None:
        assert args.train_file.endswith(".xyz"), "Must specify atomic_numbers when using .h5 train_file input"
        z_table = tools.get_atomic_number_table_from_zs(
            z
            for configs in (collections.train, collections.valid)
            for config in configs
            for z in config.atomic_numbers
        )
    else:
        if args.statistics_file is None:
            logging.info("Using atomic numbers from command line argument")
        else:
            logging.info("Using atomic numbers from statistics file")
        zs_list = ast.literal_eval(args.atomic_numbers)
        assert isinstance(zs_list, list)
        z_table = tools.get_atomic_number_table_from_zs(zs_list)
    # yapf: enable
    logging.info(z_table)

    if atomic_energies_dict is None or len(atomic_energies_dict) == 0:
        if args.train_file.endswith(".xyz"):
            atomic_energies_dict = get_atomic_energies(
                args.E0s, collections.train, z_table
            )
        else:
            atomic_energies_dict = get_atomic_energies(args.E0s, None, z_table)

    if args.model == "AtomicDipolesMACE":
        atomic_energies = None
        dipole_only = True
        compute_dipole = True
        compute_energy = False
        args.compute_forces = False
        compute_virials = False
        args.compute_stress = False
    else:
        dipole_only = False
        if args.model == "EnergyDipolesMACE":
            compute_dipole = True
            compute_energy = True
            args.compute_forces = True
            compute_virials = False
            args.compute_stress = False
        else:
            compute_energy = True
            compute_dipole = False

        atomic_energies: np.ndarray = np.array(
            [atomic_energies_dict[z] for z in z_table.zs]
        )
        logging.info(f"Atomic energies: {atomic_energies.tolist()}")
    # Support different settings for each layer
    r_max = ast.literal_eval(args.r_max)
    correlation = ast.literal_eval(args.correlation)
    print(type(r_max), type(correlation))

    if isinstance(r_max, (list, tuple, np.ndarray)):
        r_max = torch.tensor(r_max, dtype=torch.get_default_dtype())
    else:
        r_max = torch.tensor(
            [r_max] * args.num_interactions, dtype=torch.get_default_dtype()
        )
    if isinstance(correlation, (list, tuple, np.ndarray)):
        correlation = torch.tensor(correlation, dtype=torch.int)
    else:
        correlation = torch.tensor(
            [correlation] * args.num_interactions, dtype=torch.int
        )
    assert r_max.shape == correlation.shape
    assert r_max.shape[0] == args.num_interactions

<<<<<<< HEAD
    train_loader = torch_geometric.dataloader.DataLoader(
        dataset=[
            data.AtomicData.from_config(config, z_table=z_table, cutoffs=r_max)
            for config in collections.train
        ],
        batch_size=args.batch_size,
        shuffle=True,
        drop_last=True,
    )
    valid_loader = torch_geometric.dataloader.DataLoader(
        dataset=[
            data.AtomicData.from_config(config, z_table=z_table, cutoffs=r_max)
=======
    if args.train_file.endswith(".xyz"):
        train_set = [
            data.AtomicData.from_config(config, z_table=z_table, cutoff=args.r_max)
            for config in collections.train
        ]
        valid_set = [
            data.AtomicData.from_config(config, z_table=z_table, cutoff=args.r_max)
>>>>>>> 113b8391
            for config in collections.valid
        ]
    elif args.train_file.endswith(".h5"):
        train_set = HDF5Dataset(
            args.train_file, r_max=args.r_max, z_table=z_table
        )
        valid_set = HDF5Dataset(
            args.valid_file, r_max=args.r_max, z_table=z_table
        )
    else: # This case would be for when the file path is to a directory of multiple .h5 files
        train_set = dataset_from_sharded_hdf5(
            args.train_file, r_max=args.r_max, z_table=z_table
        )
        valid_set = dataset_from_sharded_hdf5(
            args.valid_file, r_max=args.r_max, z_table=z_table
        )
        
    train_sampler, valid_sampler = None, None
    if args.distributed:
        train_sampler = torch.utils.data.distributed.DistributedSampler(
            train_set, 
            num_replicas=world_size, 
            rank=rank,
            shuffle=True,
            drop_last=True,
            seed=args.seed,
        )
        valid_sampler = torch.utils.data.distributed.DistributedSampler(
            valid_set, 
            num_replicas=world_size, 
            rank=rank,
            shuffle=True,
            drop_last=True,
            seed=args.seed,
        )
        
    train_loader = torch_geometric.dataloader.DataLoader(
        dataset=train_set,
        batch_size=args.batch_size,        
        sampler=train_sampler,
        shuffle=(train_sampler is None),
        drop_last=False,
        pin_memory=args.pin_memory,
        num_workers=args.num_workers,
    )
    valid_loader = torch_geometric.dataloader.DataLoader(
        dataset=valid_set,
        batch_size=args.valid_batch_size,
        sampler=valid_sampler,
        shuffle=(valid_sampler is None),
        drop_last=False,
        pin_memory=args.pin_memory,
        num_workers=args.num_workers,
    )
    
    loss_fn: torch.nn.Module = get_loss_fn(
        args.loss,
        args.energy_weight,
        args.forces_weight,
        args.stress_weight,
        args.virials_weight,
        args.dipole_weight,
        dipole_only,
        compute_dipole,
    )
    logging.info(loss_fn)
    if args.compute_avg_num_neighbors:
        avg_num_neighbors = modules.compute_avg_num_neighbors(train_loader)
        if args.distributed:
            num_graphs = torch.tensor(len(train_loader.dataset)).to(device)
            num_neighbors = num_graphs * torch.tensor(avg_num_neighbors).to(device)
            torch.distributed.all_reduce(num_graphs, op=torch.distributed.ReduceOp.SUM)
            torch.distributed.all_reduce(num_neighbors, op=torch.distributed.ReduceOp.SUM)
            args.avg_num_neighbors = (num_neighbors / num_graphs).item()
        else:
            args.avg_num_neighbors = avg_num_neighbors
    logging.info(f"Average number of neighbors: {args.avg_num_neighbors}")

    # Selecting outputs
    compute_virials = False
    if args.loss in ("stress", "virials"):
        compute_virials = True
        args.compute_stress = True
        args.error_table = "PerAtomRMSEstressvirials"

    output_args = {
        "energy": compute_energy,
        "forces": args.compute_forces,
        "virials": compute_virials,
        "stress": args.compute_stress,
        "dipoles": compute_dipole,
    }
    logging.info(f"Selected the following outputs: {output_args}")

    # Build model
    logging.info("Building model")
    if args.num_channels is not None and args.max_L is not None:
        assert args.num_channels > 0, "num_channels must be positive integer"
        assert (
            args.max_L >= 0 and args.max_L < 4
        ), "max_L must be between 0 and 3, if you want to use larger specify it via the hidden_irrpes keyword"
        args.hidden_irreps = f"{args.num_channels:d}x0e"
        if args.max_L > 0:
            args.hidden_irreps += f" + {args.num_channels:d}x1o"
        if args.max_L > 1:
            args.hidden_irreps += f" + {args.num_channels:d}x2e"
        if args.max_L > 2:
            args.hidden_irreps += f" + {args.num_channels:d}x3o"
    logging.info(f"Hidden irreps: {args.hidden_irreps}")

    model_config = dict(
        r_max=r_max,
        num_bessel=args.num_radial_basis,
        num_polynomial_cutoff=args.num_cutoff_basis,
        max_ell=args.max_ell,
        interaction_cls=modules.interaction_classes[args.interaction],
        num_interactions=args.num_interactions,
        num_elements=len(z_table),
        hidden_irreps=o3.Irreps(args.hidden_irreps),
        atomic_energies=atomic_energies,
        avg_num_neighbors=args.avg_num_neighbors,
        atomic_numbers=z_table.zs,
    )

    model: torch.nn.Module

    if args.scaling == "no_scaling":
        args.std = 1.0
        logging.info("No scaling selected")
    elif args.mean is None or args.std is None:
        args.mean, args.std = modules.scaling_classes[args.scaling](
            train_loader, atomic_energies
        )

    if args.model == "MACE":
        model = modules.ScaleShiftMACE(
            **model_config,
            correlations=correlation,
            gate=modules.gate_dict[args.gate],
            interaction_cls_first=modules.interaction_classes[
                "RealAgnosticInteractionBlock"
            ],
            MLP_irreps=o3.Irreps(args.MLP_irreps),
            atomic_inter_scale=args.std,
            atomic_inter_shift=0.0,
            radial_MLP=ast.literal_eval(args.radial_MLP),

        )
    elif args.model == "ScaleShiftMACE":
        model = modules.ScaleShiftMACE(
            **model_config,
            correlations=correlation,
            gate=modules.gate_dict[args.gate],
            interaction_cls_first=modules.interaction_classes[args.interaction_first],
            MLP_irreps=o3.Irreps(args.MLP_irreps),
<<<<<<< HEAD
            atomic_inter_scale=std,
            atomic_inter_shift=mean,
            radial_MLP=ast.literal_eval(args.radial_MLP),
=======
            atomic_inter_scale=args.std,
            atomic_inter_shift=args.mean,
>>>>>>> 113b8391
        )
    elif args.model == "ScaleShiftBOTNet":
        model = modules.ScaleShiftBOTNet(
            **model_config,
            gate=modules.gate_dict[args.gate],
            interaction_cls_first=modules.interaction_classes[args.interaction_first],
            MLP_irreps=o3.Irreps(args.MLP_irreps),
            atomic_inter_scale=args.std,
            atomic_inter_shift=args.mean,
        )
    elif args.model == "BOTNet":
        model = modules.BOTNet(
            **model_config,
            gate=modules.gate_dict[args.gate],
            interaction_cls_first=modules.interaction_classes[args.interaction_first],
            MLP_irreps=o3.Irreps(args.MLP_irreps),
        )
    elif args.model == "AtomicDipolesMACE":
        # std_df = modules.scaling_classes["rms_dipoles_scaling"](train_loader)
        assert args.loss == "dipole", "Use dipole loss with AtomicDipolesMACE model"
        assert (
            args.error_table == "DipoleRMSE"
        ), "Use error_table DipoleRMSE with AtomicDipolesMACE model"
        model = modules.AtomicDipolesMACE(
            **model_config,
            correlation=args.correlation,
            gate=modules.gate_dict[args.gate],
            interaction_cls_first=modules.interaction_classes[
                "RealAgnosticInteractionBlock"
            ],
            MLP_irreps=o3.Irreps(args.MLP_irreps),
            # dipole_scale=1,
            # dipole_shift=0,
        )
    elif args.model == "EnergyDipolesMACE":
        # std_df = modules.scaling_classes["rms_dipoles_scaling"](train_loader)
        assert (
            args.loss == "energy_forces_dipole"
        ), "Use energy_forces_dipole loss with EnergyDipolesMACE model"
        assert (
            args.error_table == "EnergyDipoleRMSE"
        ), "Use error_table EnergyDipoleRMSE with AtomicDipolesMACE model"
        model = modules.EnergyDipolesMACE(
            **model_config,
            correlation=args.correlation,
            gate=modules.gate_dict[args.gate],
            interaction_cls_first=modules.interaction_classes[
                "RealAgnosticInteractionBlock"
            ],
            MLP_irreps=o3.Irreps(args.MLP_irreps),
        )
    else:
        raise RuntimeError(f"Unknown model: '{args.model}'")

    model.to(device)

    # Optimizer
    decay_interactions = {}
    no_decay_interactions = {}
    for name, param in model.interactions.named_parameters():
        if "linear.weight" in name or "skip_tp_full.weight" in name:
            decay_interactions[name] = param
        else:
            no_decay_interactions[name] = param

    param_options = dict(
        params=[
            {
                "name": "embedding",
                "params": model.node_embedding.parameters(),
                "weight_decay": 0.0,
            },
            {
                "name": "interactions_decay",
                "params": list(decay_interactions.values()),
                "weight_decay": args.weight_decay,
            },
            {
                "name": "interactions_no_decay",
                "params": list(no_decay_interactions.values()),
                "weight_decay": 0.0,
            },
            {
                "name": "products",
                "params": model.products.parameters(),
                "weight_decay": args.weight_decay,
            },
            {
                "name": "readouts",
                "params": model.readouts.parameters(),
                "weight_decay": 0.0,
            },
        ],
        lr=args.lr,
        amsgrad=args.amsgrad,
    )

    optimizer: torch.optim.Optimizer
    if args.optimizer == "adamw":
        optimizer = torch.optim.AdamW(**param_options)
    else:
        optimizer = torch.optim.Adam(**param_options)

    logger = tools.MetricsLogger(directory=args.results_dir, tag=tag + "_train")

    if args.scheduler == "ExponentialLR":
        lr_scheduler = torch.optim.lr_scheduler.ExponentialLR(
            optimizer=optimizer, gamma=args.lr_scheduler_gamma
        )
    elif args.scheduler == "ReduceLROnPlateau":
        lr_scheduler = torch.optim.lr_scheduler.ReduceLROnPlateau(
            optimizer=optimizer,
            factor=args.lr_factor,
            patience=args.scheduler_patience,
        )
    else:
        raise RuntimeError(f"Unknown scheduler: '{args.scheduler}'")

    swa: Optional[tools.SWAContainer] = None
    swas = [False]
    if args.swa:
        assert dipole_only is False, "swa for dipole fitting not implemented"
        swas.append(True)
        if args.start_swa is None:
            args.start_swa = (
                args.max_num_epochs // 4 * 3
            )  # if not set start swa at 75% of training
        if args.loss == "forces_only":
            logging.info("Can not select swa with forces only loss.")
        elif args.loss == "virials":
            loss_fn_energy = modules.WeightedEnergyForcesVirialsLoss(
                energy_weight=args.swa_energy_weight,
                forces_weight=args.swa_forces_weight,
                virials_weight=args.swa_virials_weight,
            )
        elif args.loss == "stress":
            loss_fn_energy = modules.WeightedEnergyForcesStressLoss(
                energy_weight=args.swa_energy_weight,
                forces_weight=args.swa_forces_weight,
                stress_weight=args.swa_stress_weight,
            )
        elif args.loss == "energy_forces_dipole":
            loss_fn_energy = modules.WeightedEnergyForcesDipoleLoss(
                args.swa_energy_weight,
                forces_weight=args.swa_forces_weight,
                dipole_weight=args.swa_dipole_weight,
            )
            logging.info(
                f"Using stochastic weight averaging (after {args.start_swa} epochs) with energy weight : {args.swa_energy_weight}, forces weight : {args.swa_forces_weight}, dipole weight : {args.swa_dipole_weight} and learning rate : {args.swa_lr}"
            )
        else:
            loss_fn_energy = modules.WeightedEnergyForcesLoss(
                energy_weight=args.swa_energy_weight,
                forces_weight=args.swa_forces_weight,
            )
            logging.info(
                f"Using stochastic weight averaging (after {args.start_swa} epochs) with energy weight : {args.swa_energy_weight}, forces weight : {args.swa_forces_weight} and learning rate : {args.swa_lr}"
            )
        swa = tools.SWAContainer(
            model=AveragedModel(model),
            scheduler=SWALR(
                optimizer=optimizer,
                swa_lr=args.swa_lr,
                anneal_epochs=1,
                anneal_strategy="linear",
            ),
            start=args.start_swa,
            loss_fn=loss_fn_energy,
        )

    checkpoint_handler = tools.CheckpointHandler(
        directory=args.checkpoints_dir,
        tag=tag,
        keep=args.keep_checkpoints,
        swa_start=args.start_swa,
    )

    start_epoch = 0
    if args.restart_latest:
        try:
            opt_start_epoch = checkpoint_handler.load_latest(
                state=tools.CheckpointState(model, optimizer, lr_scheduler),
                swa=True,
                device=device,
            )
        except Exception as e:
            opt_start_epoch = checkpoint_handler.load_latest(
                state=tools.CheckpointState(model, optimizer, lr_scheduler),
                swa=False,
                device=device,
            )
        if opt_start_epoch is not None:
            start_epoch = opt_start_epoch

    ema: Optional[ExponentialMovingAverage] = None
    if args.ema:
        ema = ExponentialMovingAverage(model.parameters(), decay=args.ema_decay)

    logging.info(model)
    logging.info(f"Number of parameters: {tools.count_parameters(model)}")
    logging.info(f"Optimizer: {optimizer}")

    if args.wandb:
        logging.info("Using Weights and Biases for logging")
        import wandb

        wandb_config = {}
        args_dict = vars(args)
        args_dict_json = json.dumps(args_dict)
        for key in args.wandb_log_hypers:
            wandb_config[key] = args_dict[key]
        tools.init_wandb(
            project=args.wandb_project,
            entity=args.wandb_entity,
            name=args.wandb_name,
            config=wandb_config,
        )
        wandb.run.summary["params"] = args_dict_json

    if args.distributed:
        distributed_model = DDP(model, device_ids=[local_rank])
    else:
        distributed_model = None

    tools.train(
        model=model,
        loss_fn=loss_fn,
        train_loader=train_loader,
        valid_loader=valid_loader,
        optimizer=optimizer,
        lr_scheduler=lr_scheduler,
        checkpoint_handler=checkpoint_handler,
        eval_interval=args.eval_interval,
        start_epoch=start_epoch,
        max_num_epochs=args.max_num_epochs,
        logger=logger,
        patience=args.patience,
        output_args=output_args,
        device=device,
        swa=swa,
        ema=ema,
        max_grad_norm=args.clip_grad,
        log_errors=args.error_table,
        log_wandb=args.wandb,
        distributed=args.distributed,
        distributed_model=distributed_model,
        train_sampler=train_sampler,
        rank=rank,
    )

    logging.info("Computing metrics for training, validation, and test sets")
    
    all_data_loaders = {
        "train": train_loader,
        "valid": valid_loader,
    }
    
    test_sets = {}
    if args.train_file.endswith(".xyz"):
        for name, subset in collections.tests:
            test_sets[name] = [
                data.AtomicData.from_config(config, z_table=z_table, cutoff=args.r_max)
                for config in subset
            ]
    elif not args.multi_processed_test:
        test_files = get_files_with_suffix(args.test_dir, "_test.h5")
        for test_file in test_files:
            name = os.path.splitext(os.path.basename(test_file))[0]
            test_sets[name] = HDF5Dataset(test_file, r_max=args.r_max, z_table=z_table)
    else:
        test_folders = glob(args.test_dir + "/*")
        for folder in test_folders:
            test_sets[name] = dataset_from_sharded_hdf5(folder, r_max=args.r_max, z_table=z_table)
            
    for test_name, test_set in test_sets.items():
        test_sampler = None
        if args.distributed:
            test_sampler = torch.utils.data.distributed.DistributedSampler(
                test_set, 
                num_replicas=world_size, 
                rank=rank,
                shuffle=True,
                drop_last=True,
                seed=args.seed,
            )
        test_loader = torch_geometric.dataloader.DataLoader(
            test_set,
            batch_size=args.valid_batch_size,
            shuffle=(test_sampler is None),
            drop_last=test_set.drop_last,
            num_workers=args.num_workers,
            pin_memory=args.pin_memory,
        )
        all_data_loaders[test_name] = test_loader
                        
    for swa_eval in swas:
        epoch = checkpoint_handler.load_latest(
            state=tools.CheckpointState(model, optimizer, lr_scheduler),
            swa=swa_eval,
            device=device,
        )
        model.to(device)
        if args.distributed:
            distributed_model = DDP(model, device_ids=[local_rank])
        model_to_evaluate = model if not args.distributed else distributed_model
        logging.info(f"Loaded model from epoch {epoch}")

        for param in model.parameters():
            param.requires_grad = False
        table = create_error_table(
            table_type=args.error_table,
<<<<<<< HEAD
            all_collections=all_collections,
            z_table=z_table,
            r_max=r_max,
            valid_batch_size=args.valid_batch_size,
            model=model,
=======
            all_data_loaders=all_data_loaders,
            model=model_to_evaluate,
>>>>>>> 113b8391
            loss_fn=loss_fn,
            output_args=output_args,
            log_wandb=args.wandb,
            device=device,
            distributed=args.distributed,
        )
        logging.info("\n" + str(table))
        
        if rank == 0:
            # Save entire model
            if swa_eval:
                model_path = Path(args.checkpoints_dir) / (tag + "_swa.model")
            else:
                model_path = Path(args.checkpoints_dir) / (tag + ".model")
            logging.info(f"Saving model to {model_path}")
            if args.save_cpu:
                model = model.to("cpu")
            torch.save(model, model_path)

            if swa_eval:
                torch.save(model, Path(args.model_dir) / (args.name + "_swa.model"))
            else:
                torch.save(model, Path(args.model_dir) / (args.name + ".model"))
                
        if args.distributed:
            torch.distributed.barrier()

    logging.info("Done")    
    if args.distributed:
        torch.distributed.destroy_process_group()


if __name__ == "__main__":
    main()<|MERGE_RESOLUTION|>--- conflicted
+++ resolved
@@ -9,11 +9,7 @@
 import logging
 from pathlib import Path
 from typing import Optional
-<<<<<<< HEAD
-=======
-import json
 import os
->>>>>>> 113b8391
 
 import numpy as np
 import torch.nn.functional
@@ -189,20 +185,6 @@
     assert r_max.shape == correlation.shape
     assert r_max.shape[0] == args.num_interactions
 
-<<<<<<< HEAD
-    train_loader = torch_geometric.dataloader.DataLoader(
-        dataset=[
-            data.AtomicData.from_config(config, z_table=z_table, cutoffs=r_max)
-            for config in collections.train
-        ],
-        batch_size=args.batch_size,
-        shuffle=True,
-        drop_last=True,
-    )
-    valid_loader = torch_geometric.dataloader.DataLoader(
-        dataset=[
-            data.AtomicData.from_config(config, z_table=z_table, cutoffs=r_max)
-=======
     if args.train_file.endswith(".xyz"):
         train_set = [
             data.AtomicData.from_config(config, z_table=z_table, cutoff=args.r_max)
@@ -210,7 +192,6 @@
         ]
         valid_set = [
             data.AtomicData.from_config(config, z_table=z_table, cutoff=args.r_max)
->>>>>>> 113b8391
             for config in collections.valid
         ]
     elif args.train_file.endswith(".h5"):
@@ -366,14 +347,8 @@
             gate=modules.gate_dict[args.gate],
             interaction_cls_first=modules.interaction_classes[args.interaction_first],
             MLP_irreps=o3.Irreps(args.MLP_irreps),
-<<<<<<< HEAD
-            atomic_inter_scale=std,
-            atomic_inter_shift=mean,
-            radial_MLP=ast.literal_eval(args.radial_MLP),
-=======
             atomic_inter_scale=args.std,
             atomic_inter_shift=args.mean,
->>>>>>> 113b8391
         )
     elif args.model == "ScaleShiftBOTNet":
         model = modules.ScaleShiftBOTNet(
@@ -685,16 +660,8 @@
             param.requires_grad = False
         table = create_error_table(
             table_type=args.error_table,
-<<<<<<< HEAD
-            all_collections=all_collections,
-            z_table=z_table,
-            r_max=r_max,
-            valid_batch_size=args.valid_batch_size,
-            model=model,
-=======
             all_data_loaders=all_data_loaders,
             model=model_to_evaluate,
->>>>>>> 113b8391
             loss_fn=loss_fn,
             output_args=output_args,
             log_wandb=args.wandb,
