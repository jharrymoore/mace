[metadata]
name = mace-torch
version = attr: mace.__version__
short_description = MACE - Fast and accurate machine learning interatomic potentials with higher order equivariant message passing.
long_description = file: README.md
long_description_content_type = text/markdown
url = https://github.com/ACEsuit/mace
classifiers =
    Programming Language :: Python :: 3
    Operating System :: OS Independent
    License :: OSI Approved :: MIT License

[options]
packages = find:
python_requires = >=3.7
install_requires =
    torch>=1.12
    e3nn==0.4.4
    numpy
    opt_einsum
    ase
    torch-ema
    prettytable
    matscipy
    h5py
    torchmetrics
    python-hostlist
    # for plotting:
    matplotlib
    pandas

<<<<<<< HEAD
=======
[options.entry_points]
console_scripts =
    mace_active_learning_md  =  mace.cli.active_learning_md:main
    mace_create_lammps_model  =  mace.cli.create_lammps_model:main
    mace_eval_configs  =  mace.cli.eval_configs:main
    mace_plot_train  =  mace.cli.plot_train:main
    mace_run_train  =  mace.cli.run_train:main

>>>>>>> 88d49f9e
[options.extras_require]
wandb = wandb<|MERGE_RESOLUTION|>--- conflicted
+++ resolved
@@ -29,8 +29,6 @@
     matplotlib
     pandas
 
-<<<<<<< HEAD
-=======
 [options.entry_points]
 console_scripts =
     mace_active_learning_md  =  mace.cli.active_learning_md:main
@@ -39,6 +37,5 @@
     mace_plot_train  =  mace.cli.plot_train:main
     mace_run_train  =  mace.cli.run_train:main
 
->>>>>>> 88d49f9e
 [options.extras_require]
 wandb = wandb