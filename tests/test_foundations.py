--- conflicted
+++ resolved
@@ -97,7 +97,6 @@
     assert torch.allclose(forces, forces_loaded)
 
 
-<<<<<<< HEAD
 def test_multi_reference():
     config = data.Configuration(
         atomic_numbers=molecule("H2COH").numbers,
@@ -152,7 +151,21 @@
     )
     data_loader = torch_geometric.dataloader.DataLoader(
         dataset=[atomic_data, atomic_data],
-=======
+        batch_size=2,
+        shuffle=True,
+        drop_last=False,
+    )
+    batch = next(iter(data_loader))
+    forces_loaded = model_loaded(batch)["forces"]
+    calc_foundation = mace_mp(device="cpu", default_dtype="float64")
+    atoms = molecule("H2COH")
+    atoms.calc = calc_foundation
+    forces = atoms.get_forces()
+    assert np.allclose(
+        forces, forces_loaded.detach().numpy()[:5, :], atol=1e-5, rtol=1e-5
+    )
+
+
 @pytest.mark.parametrize(
     "model",
     [
@@ -173,29 +186,16 @@
     atomic_data2 = data.AtomicData.from_config(
         config_rotated, z_table=z_table, cutoff=6.0
     )
-
     data_loader = torch_geometric.dataloader.DataLoader(
-        dataset=[atomic_data, atomic_data2],
->>>>>>> 06305cb7
+        dataset=[atomic_data, atomic_data],
         batch_size=2,
         shuffle=True,
         drop_last=False,
     )
     batch = next(iter(data_loader))
-<<<<<<< HEAD
-    forces_loaded = model_loaded(batch)["forces"]
-    calc_foundation = mace_mp(device="cpu", default_dtype="float64")
-    atoms = molecule("H2COH")
-    atoms.calc = calc_foundation
-    forces = atoms.get_forces()
-    assert np.allclose(
-        forces, forces_loaded.detach().numpy()[:5, :], atol=1e-5, rtol=1e-5
-    )
-=======
     output = model(batch)
     output_copy = model_copy(batch)
     # assert all items of the output dicts are equal
     for key in output.keys():
         if isinstance(output[key], torch.Tensor):
-            assert torch.allclose(output[key], output_copy[key], atol=1e-5)
->>>>>>> 06305cb7
+            assert torch.allclose(output[key], output_copy[key], atol=1e-5)