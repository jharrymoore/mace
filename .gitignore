# Byte-compiled / optimized / DLL files
__pycache__/
*.py[cod]
*$py.class

# Distribution / packaging
build/
*.egg-info/

# pytest
.pytest_cache/

# mypy
.mypy_cache/

# IDE
.idea/
.vscode/
<<<<<<< HEAD
logs/MACE_run-5.log
*.txt

# Jupyter Notebook
.ipynb_checkpoints

# DS_Store
.DS_Store
=======
*.txt
*.log

# Distribution
dist/
>>>>>>> 88d49f9e
<|MERGE_RESOLUTION|>--- conflicted
+++ resolved
@@ -16,19 +16,8 @@
 # IDE
 .idea/
 .vscode/
-<<<<<<< HEAD
-logs/MACE_run-5.log
-*.txt
-
-# Jupyter Notebook
-.ipynb_checkpoints
-
-# DS_Store
-.DS_Store
-=======
 *.txt
 *.log
 
 # Distribution
-dist/
->>>>>>> 88d49f9e
+dist/