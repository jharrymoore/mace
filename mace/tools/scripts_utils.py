--- conflicted
+++ resolved
@@ -279,23 +279,8 @@
             "RMSE MU / mDebye / atom",
             "rel MU RMSE %",
         ]
-<<<<<<< HEAD
-    for name, subset in all_collections:
-        data_loader = torch_geometric.dataloader.DataLoader(
-            dataset=[
-                AtomicData.from_config(config, z_table=z_table, cutoffs=r_max)
-                for config in subset
-            ],
-            batch_size=valid_batch_size,
-            shuffle=False,
-            drop_last=False,
-        )
-
-=======
-    
     for name in sorted(all_data_loaders, key=custom_key):
         data_loader = all_data_loaders[name]
->>>>>>> 113b8391
         logging.info(f"Evaluating {name} ...")
         _, metrics = evaluate(
             model,
