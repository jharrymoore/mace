###########################################################################################
# Implementation of MACE models and other models based E(3)-Equivariant MPNNs
# Authors: Ilyes Batatia, Gregor Simm
# This program is distributed under the MIT License (see MIT.md)
###########################################################################################

from typing import Any, Callable, Dict, List, Optional, Type

import numpy as np
import torch
from e3nn import o3
from e3nn.util.jit import compile_mode

from mace.data import AtomicData
from mace.modules.radial import ZBLBasis
from mace.tools.scatter import scatter_sum

from .blocks import (
    AtomicEnergiesBlock,
    EquivariantProductBasisBlock,
    InteractionBlock,
    LinearDipoleReadoutBlock,
    LinearNodeEmbeddingBlock,
    LinearReadoutBlock,
    NonLinearDipoleReadoutBlock,
    NonLinearReadoutBlock,
    RadialEmbeddingBlock,
    ScaleShiftBlock,
)
from .utils import (
    compute_fixed_charge_dipole,
    compute_forces,
    get_edge_vectors_and_lengths,
    get_outputs,
    get_symmetric_displacement,
)


@compile_mode("script")
class MACE(torch.nn.Module):
    def __init__(
        self,
        r_max: float,
        num_bessel: int,
        num_polynomial_cutoff: int,
        max_ell: int,
        interaction_cls: Type[InteractionBlock],
        interaction_cls_first: Type[InteractionBlock],
        num_interactions: int,
        num_elements: int,
        hidden_irreps: o3.Irreps,
        MLP_irreps: o3.Irreps,
        atomic_energies: np.ndarray,
        avg_num_neighbors: float,
        atomic_numbers: List[int],
        correlation: int,
        gate: Optional[Callable],
<<<<<<< HEAD
=======
        pair_repulsion: bool = False,
        distance_transform: str = "None",
        radial_MLP: Optional[List[int]] = None,
        radial_type: Optional[str] = "bessel",
>>>>>>> 6388f5d4
    ):
        super().__init__()
        self.register_buffer(
            "atomic_numbers", torch.tensor(atomic_numbers, dtype=torch.int64)
        )
        self.register_buffer("r_max", torch.tensor(r_max, dtype=torch.float64))
        self.register_buffer(
            "num_interactions", torch.tensor(num_interactions, dtype=torch.int64)
        )
        # Embedding
        node_attr_irreps = o3.Irreps([(num_elements, (0, 1))])
        node_feats_irreps = o3.Irreps([(hidden_irreps.count(o3.Irrep(0, 1)), (0, 1))])
        self.node_embedding = LinearNodeEmbeddingBlock(
            irreps_in=node_attr_irreps, irreps_out=node_feats_irreps
        )
        self.radial_embedding = RadialEmbeddingBlock(
            r_max=r_max,
            num_bessel=num_bessel,
            num_polynomial_cutoff=num_polynomial_cutoff,
<<<<<<< HEAD
=======
            radial_type=radial_type,
            distance_transform=distance_transform,
>>>>>>> 6388f5d4
        )
        edge_feats_irreps = o3.Irreps(f"{self.radial_embedding.out_dim}x0e")
        if pair_repulsion:
            self.pair_repulsion_fn = ZBLBasis(r_max=r_max, p=num_polynomial_cutoff)
            self.pair_repulsion = True

        sh_irreps = o3.Irreps.spherical_harmonics(max_ell)
        num_features = hidden_irreps.count(o3.Irrep(0, 1))
        interaction_irreps = (sh_irreps * num_features).sort()[0].simplify()
        self.spherical_harmonics = o3.SphericalHarmonics(
            sh_irreps, normalize=True, normalization="component"
        )

        # Interactions and readout
        self.atomic_energies_fn = AtomicEnergiesBlock(atomic_energies)

        inter = interaction_cls_first(
            node_attrs_irreps=node_attr_irreps,
            node_feats_irreps=node_feats_irreps,
            edge_attrs_irreps=sh_irreps,
            edge_feats_irreps=edge_feats_irreps,
            target_irreps=interaction_irreps,
            hidden_irreps=hidden_irreps,
            avg_num_neighbors=avg_num_neighbors,
        )
        self.interactions = torch.nn.ModuleList([inter])

        # Use the appropriate self connection at the first layer for proper E0
        use_sc_first = False
        if "Residual" in str(interaction_cls_first):
            use_sc_first = True

        node_feats_irreps_out = inter.target_irreps
        prod = EquivariantProductBasisBlock(
            node_feats_irreps=node_feats_irreps_out,
            target_irreps=hidden_irreps,
            correlation=correlation,
            num_elements=num_elements,
            use_sc=use_sc_first,
        )
        self.products = torch.nn.ModuleList([prod])

        self.readouts = torch.nn.ModuleList()
        self.readouts.append(LinearReadoutBlock(hidden_irreps))

        for i in range(num_interactions - 1):
            if i == num_interactions - 2:
                hidden_irreps_out = str(
                    hidden_irreps[0]
                )  # Select only scalars for last layer
            else:
                hidden_irreps_out = hidden_irreps
            inter = interaction_cls(
                node_attrs_irreps=node_attr_irreps,
                node_feats_irreps=hidden_irreps,
                edge_attrs_irreps=sh_irreps,
                edge_feats_irreps=edge_feats_irreps,
                target_irreps=interaction_irreps,
                hidden_irreps=hidden_irreps_out,
                avg_num_neighbors=avg_num_neighbors,
            )
            self.interactions.append(inter)
            prod = EquivariantProductBasisBlock(
                node_feats_irreps=interaction_irreps,
                target_irreps=hidden_irreps_out,
                correlation=correlation,
                num_elements=num_elements,
                use_sc=True,
            )
            self.products.append(prod)
            if i == num_interactions - 2:
                self.readouts.append(
                    NonLinearReadoutBlock(hidden_irreps_out, MLP_irreps, gate)
                )
            else:
                self.readouts.append(LinearReadoutBlock(hidden_irreps))

    def forward(
        self,
        data: Dict[str, torch.Tensor],
        training: bool = False,
        compute_force: bool = True,
        compute_virials: bool = False,
        compute_stress: bool = False,
        compute_displacement: bool = False,
    ) -> Dict[str, Optional[torch.Tensor]]:
        # Setup
        data["node_attrs"].requires_grad_(True)
        data["positions"].requires_grad_(True)
        num_graphs = data["ptr"].numel() - 1
        displacement = torch.zeros(
            (num_graphs, 3, 3),
            dtype=data["positions"].dtype,
            device=data["positions"].device,
        )
        if compute_virials or compute_stress or compute_displacement:
            (
                data["positions"],
                data["shifts"],
                displacement,
            ) = get_symmetric_displacement(
                positions=data["positions"],
                unit_shifts=data["unit_shifts"],
                cell=data["cell"],
                edge_index=data["edge_index"],
                num_graphs=num_graphs,
                batch=data["batch"],
            )

        # Atomic energies
        node_e0 = self.atomic_energies_fn(data["node_attrs"])
        e0 = scatter_sum(
            src=node_e0, index=data["batch"], dim=-1, dim_size=num_graphs
        )  # [n_graphs,]
        # Embeddings
        node_feats = self.node_embedding(data["node_attrs"])
        vectors, lengths = get_edge_vectors_and_lengths(
            positions=data["positions"],
            edge_index=data["edge_index"],
            shifts=data["shifts"],
        )
        edge_attrs = self.spherical_harmonics(vectors)
        edge_feats = self.radial_embedding(
            lengths, data["node_attrs"], data["edge_index"], self.atomic_numbers
        )
        if hasattr(self, "pair_repulsion"):
            pair_node_energy = self.pair_repulsion_fn(
                lengths, data["node_attrs"], data["edge_index"], self.atomic_numbers
            )
            pair_energy = scatter_sum(
                src=pair_node_energy, index=data["batch"], dim=-1, dim_size=num_graphs
            )  # [n_graphs,]
        else:
            pair_node_energy = torch.zeros_like(node_e0)
            pair_energy = torch.zeros_like(e0)

        # Interactions
<<<<<<< HEAD
        energies = [e0]
        node_energies_list = [node_e0]
=======
        energies = [e0, pair_energy]
        node_energies_list = [node_e0, pair_node_energy]
        node_feats_list = []
>>>>>>> 6388f5d4
        for interaction, product, readout in zip(
            self.interactions, self.products, self.readouts
        ):
            node_feats, sc = interaction(
                node_attrs=data["node_attrs"],
                node_feats=node_feats,
                edge_attrs=edge_attrs,
                edge_feats=edge_feats,
                edge_index=data["edge_index"],
            )
            node_feats = product(
                node_feats=node_feats,
                sc=sc,
                node_attrs=data["node_attrs"],
            )
            node_energies = readout(node_feats).squeeze(-1)  # [n_nodes, ]
            energy = scatter_sum(
                src=node_energies, index=data["batch"], dim=-1, dim_size=num_graphs
            )  # [n_graphs,]
            energies.append(energy)
            node_energies_list.append(node_energies)

        # Sum over energy contributions
        contributions = torch.stack(energies, dim=-1)
        total_energy = torch.sum(contributions, dim=-1)  # [n_graphs, ]
        node_energy_contributions = torch.stack(node_energies_list, dim=-1)
        node_energy = torch.sum(node_energy_contributions, dim=-1)  # [n_nodes, ]
        # Outputs
        forces, virials, stress = get_outputs(
            energy=total_energy,
            positions=data["positions"],
            displacement=displacement,
            cell=data["cell"],
            training=training,
            compute_force=compute_force,
            compute_virials=compute_virials,
            compute_stress=compute_stress,
        )

        return {
            "energy": total_energy,
            "node_energy": node_energy,
            "contributions": contributions,
            "forces": forces,
            "virials": virials,
            "stress": stress,
            "displacement": displacement,
        }


@compile_mode("script")
class ScaleShiftMACE(MACE):
    def __init__(
        self,
        atomic_inter_scale: float,
        atomic_inter_shift: float,
        **kwargs,
    ):
        super().__init__(**kwargs)
        self.scale_shift = ScaleShiftBlock(
            scale=atomic_inter_scale, shift=atomic_inter_shift
        )

    def forward(
        self,
        data: Dict[str, torch.Tensor],
        training: bool = False,
        compute_force: bool = True,
        compute_virials: bool = False,
        compute_stress: bool = False,
        compute_displacement: bool = False,
    ) -> Dict[str, Optional[torch.Tensor]]:
        # Setup
        data["positions"].requires_grad_(True)
        data["node_attrs"].requires_grad_(True)
        num_graphs = data["ptr"].numel() - 1
        displacement = torch.zeros(
            (num_graphs, 3, 3),
            dtype=data["positions"].dtype,
            device=data["positions"].device,
        )
        if compute_virials or compute_stress or compute_displacement:
            (
                data["positions"],
                data["shifts"],
                displacement,
            ) = get_symmetric_displacement(
                positions=data["positions"],
                unit_shifts=data["unit_shifts"],
                cell=data["cell"],
                edge_index=data["edge_index"],
                num_graphs=num_graphs,
                batch=data["batch"],
            )

        # Atomic energies
        node_e0 = self.atomic_energies_fn(data["node_attrs"])
        e0 = scatter_sum(
            src=node_e0, index=data["batch"], dim=-1, dim_size=num_graphs
        )  # [n_graphs,]

        # Embeddings
        node_feats = self.node_embedding(data["node_attrs"])
        vectors, lengths = get_edge_vectors_and_lengths(
            positions=data["positions"],
            edge_index=data["edge_index"],
            shifts=data["shifts"],
        )
        edge_attrs = self.spherical_harmonics(vectors)
        edge_feats = self.radial_embedding(
            lengths, data["node_attrs"], data["edge_index"], self.atomic_numbers
        )
        if hasattr(self, "pair_repulsion"):
            pair_node_energy = self.pair_repulsion_fn(
                lengths, data["node_attrs"], data["edge_index"], self.atomic_numbers
            )
        else:
            pair_node_energy = torch.zeros_like(node_e0)
        # Interactions
<<<<<<< HEAD
        node_es_list = []
=======
        node_es_list = [pair_node_energy]
        node_feats_list = []
>>>>>>> 6388f5d4
        for interaction, product, readout in zip(
            self.interactions, self.products, self.readouts
        ):
            node_feats, sc = interaction(
                node_attrs=data["node_attrs"],
                node_feats=node_feats,
                edge_attrs=edge_attrs,
                edge_feats=edge_feats,
                edge_index=data["edge_index"],
            )
            node_feats = product(
                node_feats=node_feats, sc=sc, node_attrs=data["node_attrs"]
            )
            node_es_list.append(readout(node_feats).squeeze(-1))  # {[n_nodes, ], }
<<<<<<< HEAD

=======
        # Concatenate node features
        node_feats_out = torch.cat(node_feats_list, dim=-1)
        # print("node_es_list", node_es_list)
>>>>>>> 6388f5d4
        # Sum over interactions
        node_inter_es = torch.sum(
            torch.stack(node_es_list, dim=0), dim=0
        )  # [n_nodes, ]
        node_inter_es = self.scale_shift(node_inter_es)

        # Sum over nodes in graph
        inter_e = scatter_sum(
            src=node_inter_es, index=data["batch"], dim=-1, dim_size=num_graphs
        )  # [n_graphs,]

        # Add E_0 and (scaled) interaction energy
        total_energy = e0 + inter_e
        node_energy = node_e0 + node_inter_es
        forces, virials, stress = get_outputs(
            energy=inter_e,
            positions=data["positions"],
            displacement=displacement,
            cell=data["cell"],
            training=training,
            compute_force=compute_force,
            compute_virials=compute_virials,
            compute_stress=compute_stress,
        )
        output = {
            "energy": total_energy,
            "node_energy": node_energy,
            "interaction_energy": inter_e,
            "forces": forces,
            "virials": virials,
            "stress": stress,
            "displacement": displacement,
        }

        return output


class BOTNet(torch.nn.Module):
    def __init__(
        self,
        r_max: float,
        num_bessel: int,
        num_polynomial_cutoff: int,
        max_ell: int,
        interaction_cls: Type[InteractionBlock],
        interaction_cls_first: Type[InteractionBlock],
        num_interactions: int,
        num_elements: int,
        hidden_irreps: o3.Irreps,
        MLP_irreps: o3.Irreps,
        atomic_energies: np.ndarray,
        gate: Optional[Callable],
        avg_num_neighbors: float,
        atomic_numbers: List[int],
    ):
        super().__init__()
        self.r_max = r_max
        self.atomic_numbers = atomic_numbers
        # Embedding
        node_attr_irreps = o3.Irreps([(num_elements, (0, 1))])
        node_feats_irreps = o3.Irreps([(hidden_irreps.count(o3.Irrep(0, 1)), (0, 1))])
        self.node_embedding = LinearNodeEmbeddingBlock(
            irreps_in=node_attr_irreps, irreps_out=node_feats_irreps
        )
        self.radial_embedding = RadialEmbeddingBlock(
            r_max=r_max,
            num_bessel=num_bessel,
            num_polynomial_cutoff=num_polynomial_cutoff,
        )
        edge_feats_irreps = o3.Irreps(f"{self.radial_embedding.out_dim}x0e")

        sh_irreps = o3.Irreps.spherical_harmonics(max_ell)
        self.spherical_harmonics = o3.SphericalHarmonics(
            sh_irreps, normalize=True, normalization="component"
        )

        # Interactions and readouts
        self.atomic_energies_fn = AtomicEnergiesBlock(atomic_energies)

        self.interactions = torch.nn.ModuleList()
        self.readouts = torch.nn.ModuleList()

        inter = interaction_cls_first(
            node_attrs_irreps=node_attr_irreps,
            node_feats_irreps=node_feats_irreps,
            edge_attrs_irreps=sh_irreps,
            edge_feats_irreps=edge_feats_irreps,
            target_irreps=hidden_irreps,
            avg_num_neighbors=avg_num_neighbors,
        )
        self.interactions.append(inter)
        self.readouts.append(LinearReadoutBlock(inter.irreps_out))

        for i in range(num_interactions - 1):
            inter = interaction_cls(
                node_attrs_irreps=node_attr_irreps,
                node_feats_irreps=inter.irreps_out,
                edge_attrs_irreps=sh_irreps,
                edge_feats_irreps=edge_feats_irreps,
                target_irreps=hidden_irreps,
                avg_num_neighbors=avg_num_neighbors,
            )
            self.interactions.append(inter)
            if i == num_interactions - 2:
                self.readouts.append(
                    NonLinearReadoutBlock(inter.irreps_out, MLP_irreps, gate)
                )
            else:
                self.readouts.append(LinearReadoutBlock(inter.irreps_out))

    def forward(self, data: AtomicData, training=False) -> Dict[str, Any]:
        # Setup
        data.positions.requires_grad = True

        # Atomic energies
        node_e0 = self.atomic_energies_fn(data.node_attrs)
        e0 = scatter_sum(
            src=node_e0, index=data.batch, dim=-1, dim_size=data.num_graphs
        )  # [n_graphs,]

        # Embeddings
        node_feats = self.node_embedding(data.node_attrs)
        vectors, lengths = get_edge_vectors_and_lengths(
            positions=data.positions, edge_index=data.edge_index, shifts=data.shifts
        )
        edge_attrs = self.spherical_harmonics(vectors)
        edge_feats = self.radial_embedding(
            lengths, data["node_attrs"], data["edge_index"], self.atomic_numbers
        )

        # Interactions
        energies = [e0]
        for interaction, readout in zip(self.interactions, self.readouts):
            node_feats = interaction(
                node_attrs=data.node_attrs,
                node_feats=node_feats,
                edge_attrs=edge_attrs,
                edge_feats=edge_feats,
                edge_index=data.edge_index,
            )
            node_energies = readout(node_feats).squeeze(-1)  # [n_nodes, ]
            energy = scatter_sum(
                src=node_energies, index=data.batch, dim=-1, dim_size=data.num_graphs
            )  # [n_graphs,]
            energies.append(energy)

        # Sum over energy contributions
        contributions = torch.stack(energies, dim=-1)
        total_energy = torch.sum(contributions, dim=-1)  # [n_graphs, ]

        output = {
            "energy": total_energy,
            "contributions": contributions,
            "forces": compute_forces(
                energy=total_energy, positions=data.positions, training=training
            ),
        }

        return output


class ScaleShiftBOTNet(BOTNet):
    def __init__(
        self,
        atomic_inter_scale: float,
        atomic_inter_shift: float,
        **kwargs,
    ):
        super().__init__(**kwargs)
        self.scale_shift = ScaleShiftBlock(
            scale=atomic_inter_scale, shift=atomic_inter_shift
        )

    def forward(self, data: AtomicData, training=False) -> Dict[str, Any]:
        # Setup
        data.positions.requires_grad = True

        # Atomic energies
        node_e0 = self.atomic_energies_fn(data.node_attrs)
        e0 = scatter_sum(
            src=node_e0, index=data.batch, dim=-1, dim_size=data.num_graphs
        )  # [n_graphs,]

        # Embeddings
        node_feats = self.node_embedding(data.node_attrs)
        vectors, lengths = get_edge_vectors_and_lengths(
            positions=data.positions, edge_index=data.edge_index, shifts=data.shifts
        )
        edge_attrs = self.spherical_harmonics(vectors)
        edge_feats = self.radial_embedding(
            lengths, data["node_attrs"], data["edge_index"], self.atomic_numbers
        )

        # Interactions
        node_es_list = []
        for interaction, readout in zip(self.interactions, self.readouts):
            node_feats = interaction(
                node_attrs=data.node_attrs,
                node_feats=node_feats,
                edge_attrs=edge_attrs,
                edge_feats=edge_feats,
                edge_index=data.edge_index,
            )

            node_es_list.append(readout(node_feats).squeeze(-1))  # {[n_nodes, ], }

        # Sum over interactions
        node_inter_es = torch.sum(
            torch.stack(node_es_list, dim=0), dim=0
        )  # [n_nodes, ]
        node_inter_es = self.scale_shift(node_inter_es)

        # Sum over nodes in graph
        inter_e = scatter_sum(
            src=node_inter_es, index=data.batch, dim=-1, dim_size=data.num_graphs
        )  # [n_graphs,]

        # Add E_0 and (scaled) interaction energy
        total_e = e0 + inter_e

        output = {
            "energy": total_e,
            "forces": compute_forces(
                energy=inter_e, positions=data.positions, training=training
            ),
        }

        return output


class AtomicDipolesMACE(torch.nn.Module):
    def __init__(
        self,
        r_max: float,
        num_bessel: int,
        num_polynomial_cutoff: int,
        max_ell: int,
        interaction_cls: Type[InteractionBlock],
        interaction_cls_first: Type[InteractionBlock],
        num_interactions: int,
        num_elements: int,
        hidden_irreps: o3.Irreps,
        MLP_irreps: o3.Irreps,
        avg_num_neighbors: float,
        atomic_numbers: List[int],
        correlation: int,
        gate: Optional[Callable],
        atomic_energies: Optional[
            None
        ],  # Just here to make it compatible with energy models, MUST be None
    ):
        super().__init__()
        assert atomic_energies is None
        self.r_max = r_max
        self.atomic_numbers = atomic_numbers

        # Embedding
        node_attr_irreps = o3.Irreps([(num_elements, (0, 1))])
        node_feats_irreps = o3.Irreps([(hidden_irreps.count(o3.Irrep(0, 1)), (0, 1))])
        self.node_embedding = LinearNodeEmbeddingBlock(
            irreps_in=node_attr_irreps, irreps_out=node_feats_irreps
        )
        self.radial_embedding = RadialEmbeddingBlock(
            r_max=r_max,
            num_bessel=num_bessel,
            num_polynomial_cutoff=num_polynomial_cutoff,
        )
        edge_feats_irreps = o3.Irreps(f"{self.radial_embedding.out_dim}x0e")

        sh_irreps = o3.Irreps.spherical_harmonics(max_ell)
        num_features = hidden_irreps.count(o3.Irrep(0, 1))
        interaction_irreps = (sh_irreps * num_features).sort()[0].simplify()
        self.spherical_harmonics = o3.SphericalHarmonics(
            sh_irreps, normalize=True, normalization="component"
        )

        # Interactions and readouts
        inter = interaction_cls_first(
            node_attrs_irreps=node_attr_irreps,
            node_feats_irreps=node_feats_irreps,
            edge_attrs_irreps=sh_irreps,
            edge_feats_irreps=edge_feats_irreps,
            target_irreps=hidden_irreps,
            hidden_irreps=hidden_irreps,
            avg_num_neighbors=avg_num_neighbors,
        )
        self.interactions = torch.nn.ModuleList([inter])

        # Use the appropriate self connection at the first layer
        use_sc_first = False
        if "Residual" in str(interaction_cls_first):
            use_sc_first = True

        node_feats_irreps_out = inter.target_irreps
        prod = EquivariantProductBasisBlock(
            node_feats_irreps=node_feats_irreps_out,
            target_irreps=hidden_irreps,
            correlation=correlation,
            num_elements=num_elements,
            use_sc=use_sc_first,
        )
        self.products = torch.nn.ModuleList([prod])

        self.readouts = torch.nn.ModuleList()
        self.readouts.append(LinearDipoleReadoutBlock(hidden_irreps, dipole_only=True))

        for i in range(num_interactions - 1):
            if i == num_interactions - 2:
                assert (
                    len(hidden_irreps) > 1
                ), "To predict dipoles use at least l=1 hidden_irreps"
                hidden_irreps_out = str(
                    hidden_irreps[1]
                )  # Select only l=1 vectors for last layer
            else:
                hidden_irreps_out = hidden_irreps
            inter = interaction_cls(
                node_attrs_irreps=node_attr_irreps,
                node_feats_irreps=inter.irreps_out,
                edge_attrs_irreps=sh_irreps,
                edge_feats_irreps=edge_feats_irreps,
                target_irreps=interaction_irreps,
                hidden_irreps=hidden_irreps_out,
                avg_num_neighbors=avg_num_neighbors,
            )
            self.interactions.append(inter)
            prod = EquivariantProductBasisBlock(
                node_feats_irreps=interaction_irreps,
                target_irreps=hidden_irreps_out,
                correlation=correlation,
                num_elements=num_elements,
                use_sc=True,
            )
            self.products.append(prod)
            if i == num_interactions - 2:
                self.readouts.append(
                    NonLinearDipoleReadoutBlock(
                        hidden_irreps_out, MLP_irreps, gate, dipole_only=True
                    )
                )
            else:
                self.readouts.append(
                    LinearDipoleReadoutBlock(hidden_irreps, dipole_only=True)
                )

    def forward(
        self,
        data: AtomicData,
        training=False,
        compute_force: bool = False,
        compute_virials: bool = False,
        compute_stress: bool = False,
    ) -> Dict[str, Any]:
        assert compute_force is False
        assert compute_virials is False
        assert compute_stress is False
        # Setup
        data.positions.requires_grad = True
        if not training:
            for p in self.parameters():
                p.requires_grad = False
        else:
            for p in self.parameters():
                p.requires_grad = True

        # Embeddings
        node_feats = self.node_embedding(data.node_attrs)
        vectors, lengths = get_edge_vectors_and_lengths(
            positions=data.positions, edge_index=data.edge_index, shifts=data.shifts
        )
        edge_attrs = self.spherical_harmonics(vectors)
        edge_feats = self.radial_embedding(
            lengths, data["node_attrs"], data["edge_index"], self.atomic_numbers
        )

        # Interactions
        dipoles = []
        for interaction, product, readout in zip(
            self.interactions, self.products, self.readouts
        ):
            node_feats, sc = interaction(
                node_attrs=data.node_attrs,
                node_feats=node_feats,
                edge_attrs=edge_attrs,
                edge_feats=edge_feats,
                edge_index=data.edge_index,
            )
            node_feats = product(
                node_feats=node_feats, sc=sc, node_attrs=data.node_attrs
            )
            node_dipoles = readout(node_feats).squeeze(-1)  # [n_nodes,3]
            dipoles.append(node_dipoles)

        # Compute the dipoles
        contributions_dipoles = torch.stack(
            dipoles, dim=-1
        )  # [n_nodes,3,n_contributions]
        atomic_dipoles = torch.sum(contributions_dipoles, dim=-1)  # [n_nodes,3]
        total_dipole = scatter_sum(
            src=atomic_dipoles,
            index=data.batch.unsqueeze(-1),
            dim=0,
            dim_size=data.num_graphs,
        )  # [n_graphs,3]
        baseline = compute_fixed_charge_dipole(
            charges=data.charges,
            positions=data.positions,
            batch=data.batch,
            num_graphs=data.num_graphs,
        )  # [n_graphs,3]
        total_dipole = total_dipole + baseline

        output = {
            "dipole": total_dipole,
            "atomic_dipoles": atomic_dipoles,
        }

        return output


class EnergyDipolesMACE(torch.nn.Module):
    def __init__(
        self,
        r_max: float,
        num_bessel: int,
        num_polynomial_cutoff: int,
        max_ell: int,
        interaction_cls: Type[InteractionBlock],
        interaction_cls_first: Type[InteractionBlock],
        num_interactions: int,
        num_elements: int,
        hidden_irreps: o3.Irreps,
        MLP_irreps: o3.Irreps,
        avg_num_neighbors: float,
        atomic_numbers: List[int],
        correlation: int,
        gate: Optional[Callable],
        atomic_energies: Optional[np.ndarray],
    ):
        super().__init__()
        self.r_max = r_max
        self.atomic_numbers = atomic_numbers
        # Embedding
        node_attr_irreps = o3.Irreps([(num_elements, (0, 1))])
        node_feats_irreps = o3.Irreps([(hidden_irreps.count(o3.Irrep(0, 1)), (0, 1))])
        self.node_embedding = LinearNodeEmbeddingBlock(
            irreps_in=node_attr_irreps, irreps_out=node_feats_irreps
        )
        self.radial_embedding = RadialEmbeddingBlock(
            r_max=r_max,
            num_bessel=num_bessel,
            num_polynomial_cutoff=num_polynomial_cutoff,
        )
        edge_feats_irreps = o3.Irreps(f"{self.radial_embedding.out_dim}x0e")

        sh_irreps = o3.Irreps.spherical_harmonics(max_ell)
        num_features = hidden_irreps.count(o3.Irrep(0, 1))
        interaction_irreps = (sh_irreps * num_features).sort()[0].simplify()
        self.spherical_harmonics = o3.SphericalHarmonics(
            sh_irreps, normalize=True, normalization="component"
        )

        # Interactions and readouts
        self.atomic_energies_fn = AtomicEnergiesBlock(atomic_energies)

        inter = interaction_cls_first(
            node_attrs_irreps=node_attr_irreps,
            node_feats_irreps=node_feats_irreps,
            edge_attrs_irreps=sh_irreps,
            edge_feats_irreps=edge_feats_irreps,
            target_irreps=hidden_irreps,
            hidden_irreps=hidden_irreps,
            avg_num_neighbors=avg_num_neighbors,
        )
        self.interactions = torch.nn.ModuleList([inter])

        # Use the appropriate self connection at the first layer
        use_sc_first = False
        if "Residual" in str(interaction_cls_first):
            use_sc_first = True

        node_feats_irreps_out = inter.target_irreps
        prod = EquivariantProductBasisBlock(
            node_feats_irreps=node_feats_irreps_out,
            target_irreps=hidden_irreps,
            correlation=correlation,
            num_elements=num_elements,
            use_sc=use_sc_first,
        )
        self.products = torch.nn.ModuleList([prod])

        self.readouts = torch.nn.ModuleList()
        self.readouts.append(LinearDipoleReadoutBlock(hidden_irreps, dipole_only=False))

        for i in range(num_interactions - 1):
            if i == num_interactions - 2:
                assert (
                    len(hidden_irreps) > 1
                ), "To predict dipoles use at least l=1 hidden_irreps"
                hidden_irreps_out = str(
                    hidden_irreps[:2]
                )  # Select scalars and l=1 vectors for last layer
            else:
                hidden_irreps_out = hidden_irreps
            inter = interaction_cls(
                node_attrs_irreps=node_attr_irreps,
                node_feats_irreps=inter.irreps_out,
                edge_attrs_irreps=sh_irreps,
                edge_feats_irreps=edge_feats_irreps,
                target_irreps=interaction_irreps,
                hidden_irreps=hidden_irreps_out,
                avg_num_neighbors=avg_num_neighbors,
            )
            self.interactions.append(inter)
            prod = EquivariantProductBasisBlock(
                node_feats_irreps=interaction_irreps,
                target_irreps=hidden_irreps_out,
                correlation=correlation,
                num_elements=num_elements,
                use_sc=True,
            )
            self.products.append(prod)
            if i == num_interactions - 2:
                self.readouts.append(
                    NonLinearDipoleReadoutBlock(
                        hidden_irreps_out, MLP_irreps, gate, dipole_only=False
                    )
                )
            else:
                self.readouts.append(
                    LinearDipoleReadoutBlock(hidden_irreps, dipole_only=False)
                )

    def forward(
        self,
        data: AtomicData,
        training=False,
        compute_force: bool = True,
        compute_virials: bool = False,
        compute_stress: bool = False,
    ) -> Dict[str, Any]:
        # dipoles and virials / stress not supported simultaneously
        assert compute_virials is False
        assert compute_stress is False
        # Setup
        data.positions.requires_grad = True
        if not training:
            for p in self.parameters():
                p.requires_grad = False
        else:
            for p in self.parameters():
                p.requires_grad = True

        # Atomic energies
        node_e0 = self.atomic_energies_fn(data.node_attrs)
        e0 = scatter_sum(
            src=node_e0, index=data.batch, dim=-1, dim_size=data.num_graphs
        )  # [n_graphs,]

        # Embeddings
        node_feats = self.node_embedding(data.node_attrs)
        vectors, lengths = get_edge_vectors_and_lengths(
            positions=data.positions, edge_index=data.edge_index, shifts=data.shifts
        )
        edge_attrs = self.spherical_harmonics(vectors)
        edge_feats = self.radial_embedding(
            lengths, data["node_attrs"], data["edge_index"], self.atomic_numbers
        )

        # Interactions
        energies = [e0]
        dipoles = []
        for interaction, product, readout in zip(
            self.interactions, self.products, self.readouts
        ):
            node_feats, sc = interaction(
                node_attrs=data.node_attrs,
                node_feats=node_feats,
                edge_attrs=edge_attrs,
                edge_feats=edge_feats,
                edge_index=data.edge_index,
            )
            node_feats = product(
                node_feats=node_feats, sc=sc, node_attrs=data.node_attrs
            )
            node_out = readout(node_feats).squeeze(-1)  # [n_nodes, ]
            # node_energies = readout(node_feats).squeeze(-1)  # [n_nodes, ]
            node_energies = node_out[:, 0]
            energy = scatter_sum(
                src=node_energies, index=data.batch, dim=-1, dim_size=data.num_graphs
            )  # [n_graphs,]
            energies.append(energy)
            # node_dipoles = readout(node_feats).squeeze(-1)  # [n_nodes,3]
            node_dipoles = node_out[:, 1:]
            dipoles.append(node_dipoles)

        # Compute the energies and dipoles
        contributions = torch.stack(energies, dim=-1)
        total_energy = torch.sum(contributions, dim=-1)  # [n_graphs, ]
        contributions_dipoles = torch.stack(
            dipoles, dim=-1
        )  # [n_nodes,3,n_contributions]
        atomic_dipoles = torch.sum(contributions_dipoles, dim=-1)  # [n_nodes,3]
        total_dipole = scatter_sum(
            src=atomic_dipoles,
            index=data.batch.unsqueeze(-1),
            dim=0,
            dim_size=data.num_graphs,
        )  # [n_graphs,3]
        baseline = compute_fixed_charge_dipole(
            charges=data.charges,
            positions=data.positions,
            batch=data.batch,
            num_graphs=data.num_graphs,
        )  # [n_graphs,3]
        total_dipole = total_dipole + baseline

        forces, _, _ = get_outputs(
            energy=total_energy,
            positions=data.positions,
            displacement=None,
            cell=data.cell,
            training=training,
            compute_force=compute_force,
            compute_virials=compute_virials,
            compute_stress=compute_stress,
        )

        output = {
            "energy": total_energy,
            "contributions": contributions,
            "forces": forces,
            "dipole": total_dipole,
            "atomic_dipoles": atomic_dipoles,
        }

        return output<|MERGE_RESOLUTION|>--- conflicted
+++ resolved
@@ -55,13 +55,10 @@
         atomic_numbers: List[int],
         correlation: int,
         gate: Optional[Callable],
-<<<<<<< HEAD
-=======
         pair_repulsion: bool = False,
         distance_transform: str = "None",
         radial_MLP: Optional[List[int]] = None,
         radial_type: Optional[str] = "bessel",
->>>>>>> 6388f5d4
     ):
         super().__init__()
         self.register_buffer(
@@ -81,11 +78,8 @@
             r_max=r_max,
             num_bessel=num_bessel,
             num_polynomial_cutoff=num_polynomial_cutoff,
-<<<<<<< HEAD
-=======
             radial_type=radial_type,
             distance_transform=distance_transform,
->>>>>>> 6388f5d4
         )
         edge_feats_irreps = o3.Irreps(f"{self.radial_embedding.out_dim}x0e")
         if pair_repulsion:
@@ -223,14 +217,9 @@
             pair_energy = torch.zeros_like(e0)
 
         # Interactions
-<<<<<<< HEAD
-        energies = [e0]
-        node_energies_list = [node_e0]
-=======
         energies = [e0, pair_energy]
         node_energies_list = [node_e0, pair_node_energy]
         node_feats_list = []
->>>>>>> 6388f5d4
         for interaction, product, readout in zip(
             self.interactions, self.products, self.readouts
         ):
@@ -350,12 +339,8 @@
         else:
             pair_node_energy = torch.zeros_like(node_e0)
         # Interactions
-<<<<<<< HEAD
-        node_es_list = []
-=======
         node_es_list = [pair_node_energy]
         node_feats_list = []
->>>>>>> 6388f5d4
         for interaction, product, readout in zip(
             self.interactions, self.products, self.readouts
         ):
@@ -370,13 +355,9 @@
                 node_feats=node_feats, sc=sc, node_attrs=data["node_attrs"]
             )
             node_es_list.append(readout(node_feats).squeeze(-1))  # {[n_nodes, ], }
-<<<<<<< HEAD
-
-=======
         # Concatenate node features
         node_feats_out = torch.cat(node_feats_list, dim=-1)
         # print("node_es_list", node_es_list)
->>>>>>> 6388f5d4
         # Sum over interactions
         node_inter_es = torch.sum(
             torch.stack(node_es_list, dim=0), dim=0
