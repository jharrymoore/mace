from typing import Callable, Dict, Optional, Type

import torch

from .blocks import (
    AgnosticNonlinearInteractionBlock,
    AgnosticResidualNonlinearInteractionBlock,
    AtomicEnergiesBlock,
    EquivariantProductBasisBlock,
    InteractionBlock,
    LinearDipoleReadoutBlock,
    LinearNodeEmbeddingBlock,
    LinearReadoutBlock,
    NonLinearDipoleReadoutBlock,
    NonLinearReadoutBlock,
    RadialEmbeddingBlock,
    RealAgnosticInteractionBlock,
    RealAgnosticResidualInteractionBlock,
    ResidualElementDependentInteractionBlock,
    ScaleShiftBlock,
)
from .loss import (
    DipoleSingleLoss,
<<<<<<< HEAD
    EnergyForcesLoss,
=======
    UniversalLoss,
>>>>>>> 6388f5d4
    WeightedEnergyForcesDipoleLoss,
    WeightedEnergyForcesLoss,
    WeightedEnergyForcesStressLoss,
    WeightedEnergyForcesVirialsLoss,
    WeightedForcesLoss,
)
from .models import (
    MACE,
    AtomicDipolesMACE,
    BOTNet,
    EnergyDipolesMACE,
    ScaleShiftBOTNet,
    ScaleShiftMACE,
)
<<<<<<< HEAD
from .radial import BesselBasis, PolynomialCutoff
=======
from .radial import BesselBasis, GaussianBasis, PolynomialCutoff, ZBLBasis
>>>>>>> 6388f5d4
from .symmetric_contraction import SymmetricContraction
from .utils import (
    compute_avg_num_neighbors,
    compute_fixed_charge_dipole,
    compute_mean_rms_energy_forces,
    compute_mean_std_atomic_inter_energy,
    compute_rms_dipoles,
    compute_statistics,
)

interaction_classes: Dict[str, Type[InteractionBlock]] = {
    "AgnosticNonlinearInteractionBlock": AgnosticNonlinearInteractionBlock,
    "ResidualElementDependentInteractionBlock": ResidualElementDependentInteractionBlock,
    "AgnosticResidualNonlinearInteractionBlock": AgnosticResidualNonlinearInteractionBlock,
    "RealAgnosticResidualInteractionBlock": RealAgnosticResidualInteractionBlock,
    "RealAgnosticInteractionBlock": RealAgnosticInteractionBlock,
}

scaling_classes: Dict[str, Callable] = {
    "std_scaling": compute_mean_std_atomic_inter_energy,
    "rms_forces_scaling": compute_mean_rms_energy_forces,
    "rms_dipoles_scaling": compute_rms_dipoles,
}

gate_dict: Dict[str, Optional[Callable]] = {
    "abs": torch.abs,
    "tanh": torch.tanh,
    "silu": torch.nn.functional.silu,
    "None": None,
}

__all__ = [
    "AtomicEnergiesBlock",
    "RadialEmbeddingBlock",
    "ZBLBasis",
    "LinearNodeEmbeddingBlock",
    "LinearReadoutBlock",
    "EquivariantProductBasisBlock",
    "ScaleShiftBlock",
    "LinearDipoleReadoutBlock",
    "NonLinearDipoleReadoutBlock",
    "InteractionBlock",
    "NonLinearReadoutBlock",
    "PolynomialCutoff",
    "BesselBasis",
    "MACE",
    "ScaleShiftMACE",
    "BOTNet",
    "ScaleShiftBOTNet",
    "AtomicDipolesMACE",
    "EnergyDipolesMACE",
    "EnergyForcesLoss",
    "WeightedEnergyForcesLoss",
    "WeightedForcesLoss",
    "WeightedEnergyForcesVirialsLoss",
    "WeightedEnergyForcesStressLoss",
    "DipoleSingleLoss",
    "WeightedEnergyForcesDipoleLoss",
<<<<<<< HEAD
=======
    "WeightedHuberEnergyForcesStressLoss",
    "UniversalLoss",
>>>>>>> 6388f5d4
    "SymmetricContraction",
    "interaction_classes",
    "compute_mean_std_atomic_inter_energy",
    "compute_avg_num_neighbors",
    "compute_statistics",
    "compute_fixed_charge_dipole",
]<|MERGE_RESOLUTION|>--- conflicted
+++ resolved
@@ -21,11 +21,7 @@
 )
 from .loss import (
     DipoleSingleLoss,
-<<<<<<< HEAD
-    EnergyForcesLoss,
-=======
     UniversalLoss,
->>>>>>> 6388f5d4
     WeightedEnergyForcesDipoleLoss,
     WeightedEnergyForcesLoss,
     WeightedEnergyForcesStressLoss,
@@ -40,11 +36,7 @@
     ScaleShiftBOTNet,
     ScaleShiftMACE,
 )
-<<<<<<< HEAD
-from .radial import BesselBasis, PolynomialCutoff
-=======
 from .radial import BesselBasis, GaussianBasis, PolynomialCutoff, ZBLBasis
->>>>>>> 6388f5d4
 from .symmetric_contraction import SymmetricContraction
 from .utils import (
     compute_avg_num_neighbors,
@@ -103,11 +95,8 @@
     "WeightedEnergyForcesStressLoss",
     "DipoleSingleLoss",
     "WeightedEnergyForcesDipoleLoss",
-<<<<<<< HEAD
-=======
     "WeightedHuberEnergyForcesStressLoss",
     "UniversalLoss",
->>>>>>> 6388f5d4
     "SymmetricContraction",
     "interaction_classes",
     "compute_mean_std_atomic_inter_energy",
