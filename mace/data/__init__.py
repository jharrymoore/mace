--- conflicted
+++ resolved
@@ -9,13 +9,9 @@
     config_from_atoms_list,
     load_from_xyz,
     random_train_valid_split,
-<<<<<<< HEAD
-    save_configurations_as_HDF5,
-=======
     save_AtomicData_to_HDF5,
     save_configurations_as_HDF5,
     save_dataset_as_HDF5,
->>>>>>> 6388f5d4
     test_config_types,
     save_dataset_as_HDF5,
     save_AtomicData_to_HDF5,
@@ -35,10 +31,7 @@
     "compute_average_E0s",
     "save_dataset_as_HDF5",
     "HDF5Dataset",
-<<<<<<< HEAD
-=======
     "dataset_from_sharded_hdf5",
->>>>>>> 6388f5d4
     "save_AtomicData_to_HDF5",
     "save_configurations_as_HDF5",
 ]