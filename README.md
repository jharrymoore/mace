# <span style="font-size:larger;">MACE</span>

[![GitHub release](https://img.shields.io/github/release/ACEsuit/mace.svg)](https://GitHub.com/ACEsuit/mace/releases/)
[![Paper](https://img.shields.io/badge/Paper-NeurIPs2022-blue)](https://openreview.net/forum?id=YPpSngE-ZU)
[![License](https://img.shields.io/badge/License-MIT%202.0-blue.svg)](https://opensource.org/licenses/mit)
[![GitHub issues](https://img.shields.io/github/issues/ACEsuit/mace.svg)](https://GitHub.com/ACEsuit/mace/issues/)
[![Documentation Status](https://readthedocs.org/projects/mace/badge/)](https://mace-docs.readthedocs.io/en/latest/)

## Table of contents

- [About MACE](#about-mace)
- [Documentation](#documentation)
- [Installation](#installation)
- [Usage](#usage)
  - [Training](#training)
  - [Evaluation](#evaluation)
- [Tutorial](#tutorial)
- [Weights and Biases](#weights-and-biases-for-experiment-tracking)
- [Development](#development)
- [Pretrained foundation models](#pretrained-foundation-models)
  - [MACE-MP: Materials Project Force Fields](#mace-mp-materials-project-force-fields)
  - [MACE-OFF: Transferable Organic Force Fields](#mace-off-transferable-organic-force-fields)
- [References](#references)
- [Contact](#contact)
- [License](#license)

## About MACE

MACE provides fast and accurate machine learning interatomic potentials with higher order equivariant message passing.

This repository contains the MACE reference implementation developed by
Ilyes Batatia, Gregor Simm, and David Kovacs.

Also available:

- [MACE in JAX](https://github.com/ACEsuit/mace-jax), currently about 2x times faster at evaluation, but training is recommended in Pytorch for optimal performances.
- [MACE layers](https://github.com/ACEsuit/mace-layer) for constructing higher order equivariant graph neural networks for arbitrary 3D point clouds.

## Documentation

A partial documentation is available at: https://mace-docs.readthedocs.io

## Installation

Requirements:

- Python >= 3.7
- [PyTorch](https://pytorch.org/) >= 1.12 **(training with float64 is not supported with PyTorch 2.1)**.

(for openMM, use Python = 3.9)

### pip installation

To install via `pip`, follow the steps below:

```sh
pip install --upgrade pip
pip install torch==2.0.1 torchvision==0.15.2 torchaudio==2.0.2 --index-url https://download.pytorch.org/whl/cu118
pip install mace-torch
```

For CPU or MPS (Apple Silicon) installation, use `pip install torch torchvision torchaudio` instead.

### conda installation

If you do not have CUDA pre-installed, it is **recommended** to follow the conda installation process:

```sh
# Create a virtual environment and activate it
conda create --name mace_env
conda activate mace_env

# Install PyTorch
conda install pytorch torchvision torchaudio pytorch-cuda=11.6 -c pytorch -c nvidia
<<<<<<< HEAD

# (optional) Install MACE's dependencies from Conda as well
conda install numpy scipy matplotlib ase opt_einsum prettytable pandas e3nn

# Clone and install MACE (and all required packages)
git clone git@github.com:ACEsuit/mace.git 
=======

# (optional) Install MACE's dependencies from Conda as well
conda install numpy scipy matplotlib ase opt_einsum prettytable pandas e3nn

# Clone and install MACE (and all required packages)
git clone https://github.com/ACEsuit/mace.git
>>>>>>> 88d49f9e
pip install ./mace
```

### pip installation from source

To install via `pip`, follow the steps below:

```sh
# Create a virtual environment and activate it
python -m venv mace-venv
source mace-venv/bin/activate

# Install PyTorch (for example, for CUDA 11.6 [cu116])
pip3 install torch==2.0.1 torchvision==0.15.2 torchaudio==2.0.2 --index-url https://download.pytorch.org/whl/cu118

# Clone and install MACE (and all required packages)
git clone https://github.com/ACEsuit/mace.git
pip install ./mace
```

**Note:** The homonymous package on [PyPI](https://pypi.org/project/MACE/) has nothing to do with this one.

## Usage

### Training

To train a MACE model, you can use the `mace_run_train` script, which should be in the usual place that pip places binaries (or you can explicitly run `python3 <path_to_cloned_dir>/mace/cli/run_train.py`)

```sh
mace_run_train \
    --name="MACE_model" \
    --train_file="train.xyz" \
    --valid_fraction=0.05 \
    --test_file="test.xyz" \
    --config_type_weights='{"Default":1.0}' \
    --E0s='{1:-13.663181292231226, 6:-1029.2809654211628, 7:-1484.1187695035828, 8:-2042.0330099956639}' \
    --model="MACE" \
    --hidden_irreps='128x0e + 128x1o' \
    --r_max=5.0 \
    --batch_size=10 \
    --max_num_epochs=1500 \
    --swa \
    --start_swa=1200 \
    --ema \
    --ema_decay=0.99 \
    --amsgrad \
    --restart_latest \
    --device=cuda \
```

To give a specific validation set, use the argument `--valid_file`. To set a larger batch size for evaluating the validation set, specify `--valid_batch_size`.

<<<<<<< HEAD
To control the model's size, you need to change `--hidden_irreps`. For most applications, the recommended default model size is `--hidden_irreps='256x0e'` (meaning 256 invariant messages) or `--hidden_irreps='128x0e + 128x1o'`. If the model is not accurate enough, you can include higher order features, e.g., `128x0e + 128x1o + 128x2e`, or increase the number of channels to `256`. It is also possible to specify the model using the     `--num_channels=128` and `--max_L=1`keys. 
=======
To control the model's size, you need to change `--hidden_irreps`. For most applications, the recommended default model size is `--hidden_irreps='256x0e'` (meaning 256 invariant messages) or `--hidden_irreps='128x0e + 128x1o'`. If the model is not accurate enough, you can include higher order features, e.g., `128x0e + 128x1o + 128x2e`, or increase the number of channels to `256`.
>>>>>>> 88d49f9e

It is usually preferred to add the isolated atoms to the training set, rather than reading in their energies through the command line like in the example above. To label them in the training set, set `config_type=IsolatedAtom` in their info fields. If you prefer not to use or do not know the energies of the isolated atoms, you can use the option `--E0s="average"` which estimates the atomic energies using least squares regression.

If the keyword `--swa` is enabled, the energy weight of the loss is increased for the last ~20% of the training epochs (from `--start_swa` epochs). This setting usually helps lower the energy errors.

The precision can be changed using the keyword `--default_dtype`, the default is `float64` but `float32` gives a significant speed-up (usually a factor of x2 in training).

The keywords `--batch_size` and `--max_num_epochs` should be adapted based on the size of the training set. The batch size should be increased when the number of training data increases, and the number of epochs should be decreased. An heuristic for initial settings, is to consider the number of gradient update constant to 200 000, which can be computed as $\text{max-num-epochs}*\frac{\text{num-configs-training}}{\text{batch-size}}$.

The code can handle training set with heterogeneous labels, for example containing both bulk structures with stress and isolated molecules. In this example, to make the code ignore stress on molecules, append to your molecules configuration a `config_stress_weight = 0.0`.

To use Apple Silicon GPU acceleration make sure to install the latest PyTorch version and specify `--device=mps`.

### Evaluation

To evaluate your MACE model on an XYZ file, run the `mace_eval_configs`:

```sh
mace_eval_configs \
    --configs="your_configs.xyz" \
    --model="your_model.model" \
    --output="./your_output.xyz"
```

## Tutorial

You can run our [Colab tutorial](https://colab.research.google.com/drive/1D6EtMUjQPey_GkuxUAbPgld6_9ibIa-V?authuser=1#scrollTo=Z10787RE1N8T) to quickly get started with MACE. 

We also have a more detailed user and developer tutorial at https://github.com/ilyes319/mace-tutorials

## Weights and Biases for experiment tracking

If you would like to use MACE with Weights and Biases to log your experiments simply install with

```sh
pip install ./mace[wandb]
```

And specify the necessary keyword arguments (`--wandb`, `--wandb_project`, `--wandb_entity`, `--wandb_name`, `--wandb_log_hypers`)


## Pretrained Foundation Models

### MACE-MP: Materials Project Force Fields

We have collaborated with the Materials Project (MP) to train a universal MACE potential covering 89 elements on 1.6 M bulk crystals in the [MPTrj dataset](https://figshare.com/articles/dataset/23713842) selected from MP relaxation trajectories.
The models are releaed on GitHub at https://github.com/ACEsuit/mace-mp.
If you use them please cite [our paper](https://arxiv.org/abs/2401.00096) which also contains an large range of example applications and benchmarks.

#### Example usage in ASE
```py
from mace.calculators import mace_mp
from ase import build

atoms = build.molecule('H2O')
calc = mace_mp(model="medium", dispersion=False, default_dtype="float32", device='cuda')
atoms.calc = calc
print(atoms.get_potential_energy())
```

### MACE-OFF: Transferable Organic Force Fields

There is a series (small, medium, large) transferable organic force fields. These can be used for the simulation of organic molecules, crystals and molecular liquids, or as a starting point for fine-tuning on a new dataset. The models are released under the [ASL license](https://github.com/gabor1/ASL). 
The models are releaed on GitHub at https://github.com/ACEsuit/mace-off.
If you use them please cite [our paper](https://arxiv.org/abs/2312.15211) which also contains detailed benchmarks and example applications.

#### Example usage in ASE
```py
from mace.calculators import mace_off
from ase import build

atoms = build.molecule('H2O')
calc = mace_off(model="medium", device='cuda')
atoms.calc = calc
print(atoms.get_potential_energy())
```

## On-line data loading for large datasets

If you have a large dataset that might not fit into the GPU memory it is recommended to preprocess the data on a CPU and use on-line dataloading for training the model. To preprocess your dataset specified as an xyz file run the `preprocess_data.py` script. An example is given here:

```sh
mkdir processed_data
python ./mace/scripts/preprocess_data.py \
    --train_file="/path/to/train_large.xyz" \
    --valid_fraction=0.05 \
    --test_file="/path/to/test_large.xyz" \
    --atomic_numbers="[1, 6, 7, 8, 9, 15, 16, 17, 35, 53]" \
    --r_max=4.5 \
    --h5_prefix="processed_data/" \
    --compute_statistics \
    --E0s="average" \
    --seed=123 \
```

To see all options and a little description of them run `python ./mace/scripts/preprocess_data.py --help` . The script will create a number of HDF5 files in the `processed_data` folder which can be used for training. There wiull be one file for trainin, one for validation and a separate one for each `config_type` in the test set. To train the model use the `run_train.py` script as follows:

```sh
python ./mace/scripts/run_train.py \
    --name="MACE_on_big_data" \
    --num_workers=16 \
    --train_file="./processed_data/train.h5" \
    --valid_file="./processed_data/valid.h5" \
    --test_dir="./processed_data" \
    --statistics_file="./processed_data/statistics.json" \
    --model="ScaleShiftMACE" \
    --num_interactions=2 \
    --num_channels=128 \
    --max_L=1 \
    --correlation=3 \
    --batch_size=32 \
    --valid_batch_size=32 \
    --max_num_epochs=100 \
    --swa \
    --start_swa=60 \
    --ema \
    --ema_decay=0.99 \
    --amsgrad \
    --error_table='PerAtomMAE' \
    --device=cuda \
    --seed=123 \
```

## Weights and Biases for experiment tracking

If you would like to use MACE with Weights and Biases to log your experiments simply install with 

```sh
pip install ./mace[wandb]
```

And specify the necessary keyword arguments (`--wandb`, `--wandb_project`, `--wandb_entity`, `--wandb_name`, `--wandb_log_hypers`)

## Development

We use `black`, `isort`, `pylint`, and `mypy`.
Run the following to format and check your code:

```sh
bash ./scripts/run_checks.sh
```

We have CI set up to check this, but we _highly_ recommend that you run those commands
before you commit (and push) to avoid accidentally committing bad code.

We are happy to accept pull requests under an [MIT license](https://choosealicense.com/licenses/mit/). Please copy/paste the license text as a comment into your pull request.

## References

If you use this code, please cite our papers:

```text
<<<<<<< HEAD
@inproceedings{
Batatia2022mace,
title={{MACE}: Higher Order Equivariant Message Passing Neural Networks for Fast and Accurate Force Fields},
author={Ilyes Batatia and David Peter Kovacs and Gregor N. C. Simm and Christoph Ortner and Gabor Csanyi},
booktitle={Advances in Neural Information Processing Systems},
editor={Alice H. Oh and Alekh Agarwal and Danielle Belgrave and Kyunghyun Cho},
year={2022},
url={https://openreview.net/forum?id=YPpSngE-ZU}
=======
@inproceedings{Batatia2022mace,
  title={{MACE}: Higher Order Equivariant Message Passing Neural Networks for Fast and Accurate Force Fields},
  author={Ilyes Batatia and David Peter Kovacs and Gregor N. C. Simm and Christoph Ortner and Gabor Csanyi},
  booktitle={Advances in Neural Information Processing Systems},
  editor={Alice H. Oh and Alekh Agarwal and Danielle Belgrave and Kyunghyun Cho},
  year={2022},
  url={https://openreview.net/forum?id=YPpSngE-ZU}
>>>>>>> 88d49f9e
}

@misc{Batatia2022Design,
  title = {The Design Space of E(3)-Equivariant Atom-Centered Interatomic Potentials},
  author = {Batatia, Ilyes and Batzner, Simon and Kov{\'a}cs, D{\'a}vid P{\'e}ter and Musaelian, Albert and Simm, Gregor N. C. and Drautz, Ralf and Ortner, Christoph and Kozinsky, Boris and Cs{\'a}nyi, G{\'a}bor},
  year = {2022},
  number = {arXiv:2205.06643},
  eprint = {2205.06643},
  eprinttype = {arxiv},
  doi = {10.48550/arXiv.2205.06643},
  archiveprefix = {arXiv}
 }
```

## Contact

If you have any questions, please contact us at ilyes.batatia@ens-paris-saclay.fr.

For bugs or feature requests, please use [GitHub Issues](https://github.com/ACEsuit/mace/issues).

## License

MACE is published and distributed under the [MIT License](MIT.md).<|MERGE_RESOLUTION|>--- conflicted
+++ resolved
@@ -72,21 +72,12 @@
 
 # Install PyTorch
 conda install pytorch torchvision torchaudio pytorch-cuda=11.6 -c pytorch -c nvidia
-<<<<<<< HEAD
 
 # (optional) Install MACE's dependencies from Conda as well
 conda install numpy scipy matplotlib ase opt_einsum prettytable pandas e3nn
 
 # Clone and install MACE (and all required packages)
-git clone git@github.com:ACEsuit/mace.git 
-=======
-
-# (optional) Install MACE's dependencies from Conda as well
-conda install numpy scipy matplotlib ase opt_einsum prettytable pandas e3nn
-
-# Clone and install MACE (and all required packages)
 git clone https://github.com/ACEsuit/mace.git
->>>>>>> 88d49f9e
 pip install ./mace
 ```
 
@@ -139,11 +130,7 @@
 
 To give a specific validation set, use the argument `--valid_file`. To set a larger batch size for evaluating the validation set, specify `--valid_batch_size`.
 
-<<<<<<< HEAD
 To control the model's size, you need to change `--hidden_irreps`. For most applications, the recommended default model size is `--hidden_irreps='256x0e'` (meaning 256 invariant messages) or `--hidden_irreps='128x0e + 128x1o'`. If the model is not accurate enough, you can include higher order features, e.g., `128x0e + 128x1o + 128x2e`, or increase the number of channels to `256`. It is also possible to specify the model using the     `--num_channels=128` and `--max_L=1`keys. 
-=======
-To control the model's size, you need to change `--hidden_irreps`. For most applications, the recommended default model size is `--hidden_irreps='256x0e'` (meaning 256 invariant messages) or `--hidden_irreps='128x0e + 128x1o'`. If the model is not accurate enough, you can include higher order features, e.g., `128x0e + 128x1o + 128x2e`, or increase the number of channels to `256`.
->>>>>>> 88d49f9e
 
 It is usually preferred to add the isolated atoms to the training set, rather than reading in their energies through the command line like in the example above. To label them in the training set, set `config_type=IsolatedAtom` in their info fields. If you prefer not to use or do not know the energies of the isolated atoms, you can use the option `--E0s="average"` which estimates the atomic energies using least squares regression.
 
@@ -173,53 +160,6 @@
 You can run our [Colab tutorial](https://colab.research.google.com/drive/1D6EtMUjQPey_GkuxUAbPgld6_9ibIa-V?authuser=1#scrollTo=Z10787RE1N8T) to quickly get started with MACE. 
 
 We also have a more detailed user and developer tutorial at https://github.com/ilyes319/mace-tutorials
-
-## Weights and Biases for experiment tracking
-
-If you would like to use MACE with Weights and Biases to log your experiments simply install with
-
-```sh
-pip install ./mace[wandb]
-```
-
-And specify the necessary keyword arguments (`--wandb`, `--wandb_project`, `--wandb_entity`, `--wandb_name`, `--wandb_log_hypers`)
-
-
-## Pretrained Foundation Models
-
-### MACE-MP: Materials Project Force Fields
-
-We have collaborated with the Materials Project (MP) to train a universal MACE potential covering 89 elements on 1.6 M bulk crystals in the [MPTrj dataset](https://figshare.com/articles/dataset/23713842) selected from MP relaxation trajectories.
-The models are releaed on GitHub at https://github.com/ACEsuit/mace-mp.
-If you use them please cite [our paper](https://arxiv.org/abs/2401.00096) which also contains an large range of example applications and benchmarks.
-
-#### Example usage in ASE
-```py
-from mace.calculators import mace_mp
-from ase import build
-
-atoms = build.molecule('H2O')
-calc = mace_mp(model="medium", dispersion=False, default_dtype="float32", device='cuda')
-atoms.calc = calc
-print(atoms.get_potential_energy())
-```
-
-### MACE-OFF: Transferable Organic Force Fields
-
-There is a series (small, medium, large) transferable organic force fields. These can be used for the simulation of organic molecules, crystals and molecular liquids, or as a starting point for fine-tuning on a new dataset. The models are released under the [ASL license](https://github.com/gabor1/ASL). 
-The models are releaed on GitHub at https://github.com/ACEsuit/mace-off.
-If you use them please cite [our paper](https://arxiv.org/abs/2312.15211) which also contains detailed benchmarks and example applications.
-
-#### Example usage in ASE
-```py
-from mace.calculators import mace_off
-from ase import build
-
-atoms = build.molecule('H2O')
-calc = mace_off(model="medium", device='cuda')
-atoms.calc = calc
-print(atoms.get_potential_energy())
-```
 
 ## On-line data loading for large datasets
 
@@ -269,13 +209,50 @@
 
 ## Weights and Biases for experiment tracking
 
-If you would like to use MACE with Weights and Biases to log your experiments simply install with 
+If you would like to use MACE with Weights and Biases to log your experiments simply install with
 
 ```sh
 pip install ./mace[wandb]
 ```
 
 And specify the necessary keyword arguments (`--wandb`, `--wandb_project`, `--wandb_entity`, `--wandb_name`, `--wandb_log_hypers`)
+
+
+## Pretrained Foundation Models
+
+### MACE-MP: Materials Project Force Fields
+
+We have collaborated with the Materials Project (MP) to train a universal MACE potential covering 89 elements on 1.6 M bulk crystals in the [MPTrj dataset](https://figshare.com/articles/dataset/23713842) selected from MP relaxation trajectories.
+The models are releaed on GitHub at https://github.com/ACEsuit/mace-mp.
+If you use them please cite [our paper](https://arxiv.org/abs/2401.00096) which also contains an large range of example applications and benchmarks.
+
+#### Example usage in ASE
+```py
+from mace.calculators import mace_mp
+from ase import build
+
+atoms = build.molecule('H2O')
+calc = mace_mp(model="medium", dispersion=False, default_dtype="float32", device='cuda')
+atoms.calc = calc
+print(atoms.get_potential_energy())
+```
+
+### MACE-OFF: Transferable Organic Force Fields
+
+There is a series (small, medium, large) transferable organic force fields. These can be used for the simulation of organic molecules, crystals and molecular liquids, or as a starting point for fine-tuning on a new dataset. The models are released under the [ASL license](https://github.com/gabor1/ASL). 
+The models are releaed on GitHub at https://github.com/ACEsuit/mace-off.
+If you use them please cite [our paper](https://arxiv.org/abs/2312.15211) which also contains detailed benchmarks and example applications.
+
+#### Example usage in ASE
+```py
+from mace.calculators import mace_off
+from ase import build
+
+atoms = build.molecule('H2O')
+calc = mace_off(model="medium", device='cuda')
+atoms.calc = calc
+print(atoms.get_potential_energy())
+```
 
 ## Development
 
@@ -296,16 +273,6 @@
 If you use this code, please cite our papers:
 
 ```text
-<<<<<<< HEAD
-@inproceedings{
-Batatia2022mace,
-title={{MACE}: Higher Order Equivariant Message Passing Neural Networks for Fast and Accurate Force Fields},
-author={Ilyes Batatia and David Peter Kovacs and Gregor N. C. Simm and Christoph Ortner and Gabor Csanyi},
-booktitle={Advances in Neural Information Processing Systems},
-editor={Alice H. Oh and Alekh Agarwal and Danielle Belgrave and Kyunghyun Cho},
-year={2022},
-url={https://openreview.net/forum?id=YPpSngE-ZU}
-=======
 @inproceedings{Batatia2022mace,
   title={{MACE}: Higher Order Equivariant Message Passing Neural Networks for Fast and Accurate Force Fields},
   author={Ilyes Batatia and David Peter Kovacs and Gregor N. C. Simm and Christoph Ortner and Gabor Csanyi},
@@ -313,7 +280,6 @@
   editor={Alice H. Oh and Alekh Agarwal and Danielle Belgrave and Kyunghyun Cho},
   year={2022},
   url={https://openreview.net/forum?id=YPpSngE-ZU}
->>>>>>> 88d49f9e
 }
 
 @misc{Batatia2022Design,
